import { useContext, useEffect, useState } from "react";
import EditFlowSettings from "../../components/EditFlowSettingsComponent";
import IconComponent from "../../components/genericIconComponent";
import { Button } from "../../components/ui/button";
import { SETTINGS_DIALOG_SUBTITLE } from "../../constants/constants";
import { TabsContext } from "../../contexts/tabsContext";
import { FlowSettingsPropsType } from "../../types/components";
import BaseModal from "../baseModal";

export default function FlowSettingsModal({
  open,
  setOpen,
}: FlowSettingsPropsType): JSX.Element {
<<<<<<< HEAD
  const { setSuccessData } = useContext(alertContext);
  const { flows, tabId, updateFlow, saveFlow } = useContext(TabsContext);
  const flow = flows.find((f) => f.id === tabId);
  useEffect(() => {
    setName(flow.name);
    setDescription(flow.description);
  }, [flow.name, flow.description]);
  const [name, setName] = useState(flow.name);
  const [description, setDescription] = useState(flow.description);
=======
  const { flows, tabId, updateFlow, saveFlow } = useContext(TabsContext);
  const flow = flows.find((f) => f.id === tabId);
  useEffect(() => {
    setName(flow!.name);
    setDescription(flow!.description);
  }, [flow!.name, flow!.description]);
  const [name, setName] = useState(flow!.name);
  const [description, setDescription] = useState(flow!.description);
>>>>>>> 1b317ee4
  const [invalidName, setInvalidName] = useState(false);

  function handleClick(): void {
    let savedFlow = flows.find((flow) => flow.id === tabId);
    savedFlow!.name = name;
    savedFlow!.description = description;
    saveFlow(savedFlow!);
    setOpen(false);
  }
  return (
    <BaseModal open={open} setOpen={setOpen} size="smaller">
      <BaseModal.Header description={SETTINGS_DIALOG_SUBTITLE}>
        <span className="pr-2">Settings</span>
        <IconComponent name="Settings2" className="mr-2 h-4 w-4 " />
      </BaseModal.Header>
      <BaseModal.Content>
        <EditFlowSettings
          invalidName={invalidName}
          setInvalidName={setInvalidName}
          name={name}
          description={description}
          flows={flows}
          tabId={tabId}
          setName={setName}
          setDescription={setDescription}
        />
      </BaseModal.Content>

      <BaseModal.Footer>
        <Button disabled={invalidName} onClick={handleClick} type="submit">
          Save
        </Button>
      </BaseModal.Footer>
    </BaseModal>
  );
}<|MERGE_RESOLUTION|>--- conflicted
+++ resolved
@@ -11,17 +11,6 @@
   open,
   setOpen,
 }: FlowSettingsPropsType): JSX.Element {
-<<<<<<< HEAD
-  const { setSuccessData } = useContext(alertContext);
-  const { flows, tabId, updateFlow, saveFlow } = useContext(TabsContext);
-  const flow = flows.find((f) => f.id === tabId);
-  useEffect(() => {
-    setName(flow.name);
-    setDescription(flow.description);
-  }, [flow.name, flow.description]);
-  const [name, setName] = useState(flow.name);
-  const [description, setDescription] = useState(flow.description);
-=======
   const { flows, tabId, updateFlow, saveFlow } = useContext(TabsContext);
   const flow = flows.find((f) => f.id === tabId);
   useEffect(() => {
@@ -30,7 +19,6 @@
   }, [flow!.name, flow!.description]);
   const [name, setName] = useState(flow!.name);
   const [description, setDescription] = useState(flow!.description);
->>>>>>> 1b317ee4
   const [invalidName, setInvalidName] = useState(false);
 
   function handleClick(): void {
