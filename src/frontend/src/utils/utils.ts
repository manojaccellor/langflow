--- conflicted
+++ resolved
@@ -3,11 +3,7 @@
 import { twMerge } from "tailwind-merge";
 import TableAutoCellRender from "../components/tableComponent/components/tableAutoCellRender";
 import { MODAL_CLASSES } from "../constants/constants";
-<<<<<<< HEAD
 import { APIDataType, InputFieldType } from "../types/api";
-=======
-import { APIDataType, TemplateVariableType } from "../types/api";
->>>>>>> 6716a90c
 import {
   groupedObjType,
   nodeGroupedObjType,
@@ -266,13 +262,8 @@
           Object.values(nodeData.node!.template).some(checkBaseClass),
         hasBaseClassInBaseClasses:
           foundNode?.hasBaseClassInBaseClasses ||
-<<<<<<< HEAD
           nodeData.node!.base_classes?.some((baseClass) =>
-            baseClassesSet.has(baseClass)
-=======
-          nodeData.node!.base_classes.some((baseClass) =>
             baseClassesSet.has(baseClass),
->>>>>>> 6716a90c
           ), //seta como anterior ou verifica se o node tem base class
         displayName: nodeData.node?.display_name,
       });
@@ -291,13 +282,8 @@
           hasBaseClassInTemplate: Object.values(node!.template).some(
             checkBaseClass,
           ),
-<<<<<<< HEAD
           hasBaseClassInBaseClasses: node!.base_classes?.some((baseClass) =>
-            baseClassesSet.has(baseClass)
-=======
-          hasBaseClassInBaseClasses: node!.base_classes.some((baseClass) =>
             baseClassesSet.has(baseClass),
->>>>>>> 6716a90c
           ),
           displayName: node?.display_name,
         };
