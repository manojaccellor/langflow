import {
  Bell,
  Check,
  CheckCircle2,
  ChevronDown,
  ChevronLeft,
  ChevronRight,
  ChevronUp,
  ChevronsLeft,
  ChevronsRight,
  ChevronsUpDown,
  Circle,
  Clipboard,
  Code2,
  Compass,
  Copy,
  Cpu,
  Download,
  DownloadCloud,
  Edit,
  Eraser,
  ExternalLink,
  Eye,
  EyeOff,
  File,
  FileDown,
  FileSearch,
  FileSearch2,
  FileText,
  FileUp,
  Fingerprint,
  Gift,
  GitFork,
  GithubIcon,
  Hammer,
  HelpCircle,
  Home,
  Info,
  Key,
  Laptop2,
  Layers,
  Lightbulb,
  Link,
  Lock,
  LucideSend,
  Menu,
  MessageCircle,
  MessageSquare,
  MessagesSquare,
  MoonIcon,
  MoreHorizontal,
  Paperclip,
  Pencil,
  Plus,
  Redo,
  Rocket,
  Save,
  Scissors,
  Search,
  Settings2,
  Sparkles,
  SunIcon,
  TerminalSquare,
  Trash2,
  Undo,
  Unplug,
  Upload,
  UserCog2,
  UserMinus2,
  UserPlus2,
  Users2,
  Variable,
  Wand2,
  Wrench,
  X,
  XCircle,
  Zap,
  BookMarked
} from "lucide-react";
import { FaApple, FaGithub } from "react-icons/fa";
import { AirbyteIcon } from "../icons/Airbyte";
import { AnthropicIcon } from "../icons/Anthropic";
import { BingIcon } from "../icons/Bing";
import { ChromaIcon } from "../icons/ChromaIcon";
import { CohereIcon } from "../icons/Cohere";
import { EvernoteIcon } from "../icons/Evernote";
import { FBIcon } from "../icons/FacebookMessenger";
import { GitBookIcon } from "../icons/GitBook";
import { GoogleIcon } from "../icons/Google";
import GradientSparkles from "../icons/GradientSparkles";
import { HuggingFaceIcon } from "../icons/HuggingFace";
import { IFixIcon } from "../icons/IFixIt";
import { MetaIcon } from "../icons/Meta";
import { MidjourneyIcon } from "../icons/Midjorney";
import { MongoDBIcon } from "../icons/MongoDB";
import { NotionIcon } from "../icons/Notion";
import { OpenAiIcon } from "../icons/OpenAi";
import { PineconeIcon } from "../icons/Pinecone";
import { QDrantIcon } from "../icons/QDrant";
import { SearxIcon } from "../icons/Searx";
import SvgSlackIcon from "../icons/Slack/SlackIcon";
import { VertexAIIcon } from "../icons/VertexAI";
import SvgWikipedia from "../icons/Wikipedia/Wikipedia";
import SvgWolfram from "../icons/Wolfram/Wolfram";
import { HackerNewsIcon } from "../icons/hackerNews";
import { SupabaseIcon } from "../icons/supabase";
import { iconsType } from "../types/components";

export const gradients = [
  "bg-gradient-to-br from-gray-800 via-rose-700 to-violet-900",
  "bg-gradient-to-br from-green-200 via-green-300 to-blue-500",
  "bg-gradient-to-br from-yellow-200 via-yellow-400 to-yellow-700",
  "bg-gradient-to-br from-green-200 via-green-400 to-purple-700",
  "bg-gradient-to-br from-blue-100 via-blue-300 to-blue-500",
  "bg-gradient-to-br from-purple-400 to-yellow-400",
  "bg-gradient-to-br from-red-800 via-yellow-600 to-yellow-500",
  "bg-gradient-to-br from-blue-300 via-green-200 to-yellow-300",
  "bg-gradient-to-br from-blue-700 via-blue-800 to-gray-900",
  "bg-gradient-to-br from-green-300 to-purple-400",
  "bg-gradient-to-br from-yellow-200 via-pink-200 to-pink-400",
  "bg-gradient-to-br from-green-500 to-green-700",
  "bg-gradient-to-br from-rose-400 via-fuchsia-500 to-indigo-500",
  "bg-gradient-to-br from-sky-400 to-blue-500",
  "bg-gradient-to-br from-green-200 via-green-400 to-green-500",
  "bg-gradient-to-br from-red-400 via-gray-300 to-blue-500",
  "bg-gradient-to-br from-gray-900 to-gray-600 bg-gradient-to-r",
  "bg-gradient-to-br from-rose-500 via-red-400 to-red-500",
  "bg-gradient-to-br from-fuchsia-600 to-pink-600",
  "bg-gradient-to-br from-emerald-500 to-lime-600",
  "bg-gradient-to-br from-rose-500 to-indigo-700",
  "bg-gradient-to-br bg-gradient-to-tr from-violet-500 to-orange-300",
  "bg-gradient-to-br from-gray-900 via-purple-900 to-violet-600",
  "bg-gradient-to-br from-yellow-200 via-red-500 to-fuchsia-500",
  "bg-gradient-to-br from-sky-400 to-indigo-900",
  "bg-gradient-to-br from-amber-200 via-violet-600 to-sky-900",
  "bg-gradient-to-br from-amber-700 via-orange-300 to-rose-800",
  "bg-gradient-to-br from-gray-300 via-fuchsia-600 to-orange-600",
  "bg-gradient-to-br from-fuchsia-500 via-red-600 to-orange-400",
  "bg-gradient-to-br from-sky-400 via-rose-400 to-lime-400",
  "bg-gradient-to-br from-lime-600 via-yellow-300 to-red-600",
];

export const nodeColors: { [char: string]: string } = {
  prompts: "#4367BF",
  llms: "#6344BE",
  chains: "#FE7500",
  agents: "#903BBE",
  tools: "#FF3434",
  memories: "#F5B85A",
  advanced: "#000000",
  chat: "#198BF6",
  thought: "#272541",
  embeddings: "#42BAA7",
  documentloaders: "#7AAE42",
  vectorstores: "#AA8742",
  textsplitters: "#B47CB5",
  toolkits: "#DB2C2C",
  wrappers: "#E6277A",
  utilities: "#31A3CC",
  output_parsers: "#E6A627",
  str: "#049524",
  retrievers: "#e6b25a",
  unknown: "#9CA3AF",
  custom_components: "#ab11ab",
};

export const nodeNames: { [char: string]: string } = {
  prompts: "Prompts",
  llms: "LLMs",
  chains: "Chains",
  agents: "Agents",
  tools: "Tools",
  memories: "Memories",
  advanced: "Advanced",
  chat: "Chat",
  embeddings: "Embeddings",
  documentloaders: "Loaders",
  vectorstores: "Vector Stores",
  toolkits: "Toolkits",
  wrappers: "Wrappers",
  textsplitters: "Text Splitters",
  retrievers: "Retrievers",
  utilities: "Utilities",
  output_parsers: "Output Parsers",
  custom_components: "Custom",
  unknown: "Other",
};

export const nodeIconsLucide: iconsType = {
  Chroma: ChromaIcon,
  AirbyteJSONLoader: AirbyteIcon,
  Anthropic: AnthropicIcon,
  ChatAnthropic: AnthropicIcon,
  BingSearchAPIWrapper: BingIcon,
  BingSearchRun: BingIcon,
  Cohere: CohereIcon,
  CohereEmbeddings: CohereIcon,
  EverNoteLoader: EvernoteIcon,
  FacebookChatLoader: FBIcon,
  GitbookLoader: GitBookIcon,
  GoogleSearchAPIWrapper: GoogleIcon,
  GoogleSearchResults: GoogleIcon,
  GoogleSearchRun: GoogleIcon,
  HNLoader: HackerNewsIcon,
  HuggingFaceHub: HuggingFaceIcon,
  HuggingFaceEmbeddings: HuggingFaceIcon,
  IFixitLoader: IFixIcon,
  Meta: MetaIcon,
  Midjorney: MidjourneyIcon,
  MongoDBAtlasVectorSearch: MongoDBIcon,
  NotionDirectoryLoader: NotionIcon,
  ChatOpenAI: OpenAiIcon,
  OpenAI: OpenAiIcon,
  OpenAIEmbeddings: OpenAiIcon,
  Pinecone: PineconeIcon,
  Qdrant: QDrantIcon,
  Searx: SearxIcon,
  SlackDirectoryLoader: SvgSlackIcon,
  SupabaseVectorStore: SupabaseIcon,
  VertexAI: VertexAIIcon,
  ChatVertexAI: VertexAIIcon,
  VertexAIEmbeddings: VertexAIIcon,
  agents: Rocket,
  WikipediaAPIWrapper: SvgWikipedia,
  chains: Link,
  memories: Cpu,
  llms: Lightbulb,
  prompts: TerminalSquare,
  tools: Wrench,
  advanced: Laptop2,
  chat: MessageCircle,
  embeddings: Fingerprint,
  documentloaders: Paperclip,
  vectorstores: Layers,
  toolkits: Hammer,
  textsplitters: Scissors,
  wrappers: Gift,
  utilities: Wand2,
  WolframAlphaAPIWrapper: SvgWolfram,
  output_parsers: Compass,
  retrievers: FileSearch,
  unknown: HelpCircle,
  WikipediaQueryRun: SvgWikipedia,
  WolframAlphaQueryRun: SvgWolfram,
  custom_components: GradientSparkles,
  custom: Edit,
  Trash2,
  X,
  XCircle,
  Info,
  CheckCircle2,
  Zap,
  MessagesSquare,
  ExternalLink,
  ChevronsUpDown,
  Check,
  Home,
  Users2,
  SunIcon,
  MoonIcon,
  Bell,
  ChevronLeft,
  ChevronDown,
  Plus,
  Redo,
  Settings2,
  Undo,
  FileSearch2,
  ChevronRight,
  Circle,
  Clipboard,
  Code2,
  Variable,
  Download,
  Eraser,
  Lock,
  LucideSend,
  Sparkles,
  DownloadCloud,
  File,
  FileText,
  GitFork,
  GithubIcon,
  FileDown,
  FileUp,
  Menu,
  Save,
  Search,
  Copy,
  Upload,
  MessageSquare,
  MoreHorizontal,
  UserMinus2,
  UserPlus2,
  Pencil,
  ChevronsRight,
  ChevronsLeft,
  FaGithub,
  FaApple,
  EyeOff,
  Eye,
  UserCog2,
  Key,
  Unplug,
<<<<<<< HEAD
  BookMarked
=======
  ChevronUp,
>>>>>>> 0a47163f
};<|MERGE_RESOLUTION|>--- conflicted
+++ resolved
@@ -302,9 +302,6 @@
   UserCog2,
   Key,
   Unplug,
-<<<<<<< HEAD
-  BookMarked
-=======
-  ChevronUp,
->>>>>>> 0a47163f
+  BookMarked,
+  ChevronUp
 };