import "ace-builds/src-noconflict/ext-language_tools";
import "ace-builds/src-noconflict/mode-python";
import "ace-builds/src-noconflict/theme-github";
import "ace-builds/src-noconflict/theme-twilight";
import { ReactNode, forwardRef, useContext, useEffect, useState } from "react";
// import "ace-builds/webpack-resolver";
import { cloneDeep } from "lodash";
import CodeTabsComponent from "../../components/codeTabsComponent";
import IconComponent from "../../components/genericIconComponent";
import { EXPORT_CODE_DIALOG } from "../../constants/constants";
import { AuthContext } from "../../contexts/authContext";
import { useTweaksStore } from "../../stores/tweaksStore";
import { InputFieldType } from "../../types/api";
import { uniqueTweakType } from "../../types/components";
import { FlowType } from "../../types/flow/index";
import BaseModal from "../baseModal";
import { buildContent } from "./utils/build-content";
import { buildTweaks } from "./utils/build-tweaks";
import { checkCanBuildTweakObject } from "./utils/check-can-build-tweak-object";
import { getChangesType } from "./utils/get-changes-types";
import { getCurlRunCode, getCurlWebhookCode } from "./utils/get-curl-code";
import { getNodesWithDefaultValue } from "./utils/get-nodes-with-default-value";
import getPythonApiCode from "./utils/get-python-api-code";
import getPythonCode from "./utils/get-python-code";
import { getValue } from "./utils/get-value";
import getWidgetCode from "./utils/get-widget-code";
import { createTabsArray } from "./utils/tabs-array";

const ApiModal = forwardRef(
  (
    {
      flow,
      children,
      open: myOpen,
      setOpen: mySetOpen,
    }: {
      flow: FlowType;
      children: ReactNode;
      open?: boolean;
      setOpen?: (a: boolean | ((o?: boolean) => boolean)) => void;
    },
    ref
  ) => {
    const tweak = useTweaksStore((state) => state.tweak);
    const addTweaks = useTweaksStore((state) => state.setTweak);
    const setTweaksList = useTweaksStore((state) => state.setTweaksList);
    const tweaksList = useTweaksStore((state) => state.tweaksList);

    const [activeTweaks, setActiveTweaks] = useState(false);
    const { autoLogin } = useContext(AuthContext);
    const [open, setOpen] =
      mySetOpen !== undefined && myOpen !== undefined
        ? [myOpen, mySetOpen]
        : useState(false);
    const [activeTab, setActiveTab] = useState("0");
    const pythonApiCode = getPythonApiCode(
      flow?.id,
      autoLogin,
      tweak,
      flow?.endpoint_name
    );
    const curl_run_code = getCurlRunCode(
      flow?.id,
      autoLogin,
      tweak,
      flow?.endpoint_name
    );
    const curl_webhook_code = getCurlWebhookCode(
      flow?.id,
      autoLogin,
      flow?.endpoint_name
    );
    const pythonCode = getPythonCode(flow?.name, tweak);
    const widgetCode = getWidgetCode(flow?.id, flow?.name, autoLogin);
    const includeWebhook = flow.webhook;
    const tweaksCode = buildTweaks(flow);
    const codesArray = [
      curl_run_code,
      curl_webhook_code,
      pythonApiCode,
      pythonCode,
      widgetCode,
      pythonCode,
    ];
    const [tabs, setTabs] = useState(
      createTabsArray(codesArray, includeWebhook)
    );

    const canShowTweaks =
      flow &&
      flow["data"] &&
      flow["data"]!["nodes"] &&
      tweak &&
      tweak?.length > 0 &&
      activeTweaks === true;

    const buildTweaksInitialState = () => {
      const newTweak: any = [];
      const t = buildTweaks(flow);
      newTweak.push(t);
      addTweaks(newTweak);
      addCodes(newTweak);
    };

    useEffect(() => {
      if (flow["data"]!["nodes"].length == 0) {
        addTweaks([]);
        setTweaksList([]);
      } else {
        buildTweaksInitialState();
      }

      filterNodes();

      if (Object.keys(tweaksCode).length > 0) {
        setActiveTab("0");
        setTabs(createTabsArray(codesArray, includeWebhook, true));
      } else {
        setTabs(createTabsArray(codesArray, includeWebhook, true));
      }
    }, [flow["data"]!["nodes"], open]);

    useEffect(() => {
      if (canShowTweaks) {
        const nodes = flow["data"]!["nodes"];
        nodes.forEach((element) => {
          const nodeId = element["id"];
          const template = element["data"]["node"]["template"];

          Object.keys(template).forEach((templateField) => {
            if (checkCanBuildTweakObject(element, templateField)) {
              buildTweakObject(
                nodeId,
                element.data.node.template[templateField].value,
                element.data.node.template[templateField]
              );
            }
          });
        });
      } else {
        buildTweaksInitialState();
      }
    }, [activeTweaks]);

    const filterNodes = () => {
      setTweaksList(getNodesWithDefaultValue(flow));
    };

    async function buildTweakObject(
      tw: string,
      changes: string | string[] | boolean | number | Object[] | Object,
<<<<<<< HEAD
      template: InputFieldType
=======
      template: TemplateVariableType
>>>>>>> 5f14aece
    ) {
      changes = getChangesType(changes, template);

      const existingTweak = tweak.find((element) => element.hasOwnProperty(tw));

      if (existingTweak) {
        existingTweak[tw][template["name"]!] = changes as string;

        if (existingTweak[tw][template["name"]!] == template.value) {
          tweak.forEach((element) => {
            if (element[tw] && Object.keys(element[tw])?.length === 0) {
              const filteredTweaks = tweak.filter((obj) => {
                const prop = obj[Object.keys(obj)[0]].prop;
                return prop !== undefined && prop !== null && prop !== "";
              });
              addTweaks(filteredTweaks);
            }
          });
        }
      } else {
        const newTweak = {
          [tw]: {
            [template["name"]!]: changes,
          },
        } as uniqueTweakType;
        tweak.push(newTweak);
      }

      if (tweak && tweak.length > 0) {
        const cloneTweak = cloneDeep(tweak);
        addCodes(cloneTweak);
        addTweaks(cloneTweak);
      }
    }

    const addCodes = (cloneTweak) => {
      const pythonApiCode = getPythonApiCode(flow?.id, autoLogin, cloneTweak);
      const curl_code = getCurlRunCode(
        flow?.id,
        autoLogin,
        cloneTweak,
        flow?.endpoint_name
      );
      const pythonCode = getPythonCode(flow?.name, cloneTweak);
      const widgetCode = getWidgetCode(flow?.id, flow?.name, autoLogin);

      if (tabs && tabs?.length > 0) {
        tabs![0].code = curl_code;
        tabs![1].code = pythonApiCode;
        tabs![2].code = pythonCode;
        tabs![3].code = widgetCode;
      }
    };

    return (
      <BaseModal open={open} setOpen={setOpen}>
        <BaseModal.Trigger asChild>{children}</BaseModal.Trigger>
        <BaseModal.Header description={EXPORT_CODE_DIALOG}>
          <span className="pr-2">API</span>
          <IconComponent
            name="Code2"
            className="h-6 w-6 pl-1 text-gray-800 dark:text-white"
            aria-hidden="true"
          />
        </BaseModal.Header>
        <BaseModal.Content overflowHidden>
          <CodeTabsComponent
            flow={flow}
            tabs={tabs!}
            activeTab={activeTab}
            setActiveTab={setActiveTab}
            tweaks={{
              tweak,
              tweaksList,
              buildContent,
              buildTweakObject,
              getValue,
            }}
            activeTweaks={activeTweaks}
            setActiveTweaks={setActiveTweaks}
            allowExport
          />
        </BaseModal.Content>
      </BaseModal>
    );
  }
);

export default ApiModal;<|MERGE_RESOLUTION|>--- conflicted
+++ resolved
@@ -10,7 +10,7 @@
 import { EXPORT_CODE_DIALOG } from "../../constants/constants";
 import { AuthContext } from "../../contexts/authContext";
 import { useTweaksStore } from "../../stores/tweaksStore";
-import { InputFieldType } from "../../types/api";
+import { TemplateVariableType } from "../../types/api";
 import { uniqueTweakType } from "../../types/components";
 import { FlowType } from "../../types/flow/index";
 import BaseModal from "../baseModal";
@@ -39,7 +39,7 @@
       open?: boolean;
       setOpen?: (a: boolean | ((o?: boolean) => boolean)) => void;
     },
-    ref
+    ref,
   ) => {
     const tweak = useTweaksStore((state) => state.tweak);
     const addTweaks = useTweaksStore((state) => state.setTweak);
@@ -57,18 +57,18 @@
       flow?.id,
       autoLogin,
       tweak,
-      flow?.endpoint_name
+      flow?.endpoint_name,
     );
     const curl_run_code = getCurlRunCode(
       flow?.id,
       autoLogin,
       tweak,
-      flow?.endpoint_name
+      flow?.endpoint_name,
     );
     const curl_webhook_code = getCurlWebhookCode(
       flow?.id,
       autoLogin,
-      flow?.endpoint_name
+      flow?.endpoint_name,
     );
     const pythonCode = getPythonCode(flow?.name, tweak);
     const widgetCode = getWidgetCode(flow?.id, flow?.name, autoLogin);
@@ -83,7 +83,7 @@
       pythonCode,
     ];
     const [tabs, setTabs] = useState(
-      createTabsArray(codesArray, includeWebhook)
+      createTabsArray(codesArray, includeWebhook),
     );
 
     const canShowTweaks =
@@ -132,7 +132,7 @@
               buildTweakObject(
                 nodeId,
                 element.data.node.template[templateField].value,
-                element.data.node.template[templateField]
+                element.data.node.template[templateField],
               );
             }
           });
@@ -149,11 +149,7 @@
     async function buildTweakObject(
       tw: string,
       changes: string | string[] | boolean | number | Object[] | Object,
-<<<<<<< HEAD
-      template: InputFieldType
-=======
-      template: TemplateVariableType
->>>>>>> 5f14aece
+      template: TemplateVariableType,
     ) {
       changes = getChangesType(changes, template);
 
@@ -195,7 +191,7 @@
         flow?.id,
         autoLogin,
         cloneTweak,
-        flow?.endpoint_name
+        flow?.endpoint_name,
       );
       const pythonCode = getPythonCode(flow?.name, cloneTweak);
       const widgetCode = getWidgetCode(flow?.id, flow?.name, autoLogin);
@@ -239,7 +235,7 @@
         </BaseModal.Content>
       </BaseModal>
     );
-  }
+  },
 );
 
 export default ApiModal;