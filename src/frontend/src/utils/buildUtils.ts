--- conflicted
+++ resolved
@@ -267,11 +267,7 @@
       if (!buildData.valid) {
         onBuildError!(
           "Error Building Component",
-<<<<<<< HEAD
-          [buildData.params],
-=======
           buildData.data.logs.map((log) => log.message),
->>>>>>> d7fef29f
           verticesIds.map((id) => ({ id })),
         );
         stopBuild();
