// src/constants/constants.ts

import { languageMap } from "../types/components";

/**
 * invalid characters for flow name
 * @constant
 */
export const INVALID_CHARACTERS = [
  " ",
  ",",
  ".",
  ":",
  ";",
  "!",
  "?",
  "/",
  "\\",
  "(",
  ")",
  "[",
  "]",
  "\n",
];

/**
 * regex to highlight the variables in the text
 * @constant regexHighlight
 * @type {RegExp}
 * @default
 * @example
 * {{variable}} or {variable}
 * @returns {RegExp}
 * @description
 * This regex is used to highlight the variables in the text.
 * It matches the variables in the text that are between {{}} or {}.
 */

export const regexHighlight = /\{\{(.*?)\}\}|\{([^{}]+)\}/g;
export const specialCharsRegex = /[!@#$%^&*()\-_=+[\]{}|;:'",.<>/?\\`´]/;

export const programmingLanguages: languageMap = {
  javascript: ".js",
  python: ".py",
  java: ".java",
  c: ".c",
  cpp: ".cpp",
  "c++": ".cpp",
  "c#": ".cs",
  ruby: ".rb",
  php: ".php",
  swift: ".swift",
  "objective-c": ".m",
  kotlin: ".kt",
  typescript: ".ts",
  go: ".go",
  perl: ".pl",
  rust: ".rs",
  scala: ".scala",
  haskell: ".hs",
  lua: ".lua",
  shell: ".sh",
  sql: ".sql",
  html: ".html",
  css: ".css",
  // add more file extensions here, make sure the key is same as language prop in CodeBlock.tsx component
};
/**
 * Number maximum of components to scroll on tooltips
 * @constant
 */
export const MAX_LENGTH_TO_SCROLL_TOOLTIP = 200;

/**
 * Number maximum of components to scroll on tooltips
 * @constant
 */
export const MAX_WORDS_HIGHLIGHT = 79;

/**
 * Limit of items before show scroll on fields modal
 * @constant
 */
export const limitScrollFieldsModal = 10;

/**
 * The base text for subtitle of Export Dialog (Toolbar)
 * @constant
 */
export const EXPORT_DIALOG_SUBTITLE = "Export flow as JSON file.";

/**
 * The base text for subtitle of Flow Settings (Menubar)
 * @constant
 */
export const SETTINGS_DIALOG_SUBTITLE = "Edit details about your project.";

/**
 * The base text for subtitle of Code Dialog (Toolbar)
 * @constant
 */
export const CODE_DIALOG_SUBTITLE =
  "Export your flow to use it with this code.";

/**
 * The base text for subtitle of Chat Form
 * @constant
 */
export const CHAT_FORM_DIALOG_SUBTITLE =
  "Set up the input variables defined in prompt templates. Interact with agents and chains.";

/**
 * The base text for subtitle of Edit Node Dialog
 * @constant
 */
export const EDIT_DIALOG_SUBTITLE =
  "Adjust the configurations of your component. Define parameter visibility for the canvas view. Remember to save once you’re finished.";

/**
 * The base text for subtitle of Code Dialog
 * @constant
 */
export const CODE_PROMPT_DIALOG_SUBTITLE =
  "Edit your Python code. This code snippet accepts module import and a single function definition. Make sure that your function returns a string.";

export const CODE_DICT_DIALOG_SUBTITLE =
  "Edit your dictionary. This dialog allows you to create your own customized dictionary. You can add as many key-value pairs as you want. While in edit mode, you can enter ({}) or ([]), and this will result in adding a new object or array.";

/**
 * The base text for subtitle of Prompt Dialog
 * @constant
 */
export const PROMPT_DIALOG_SUBTITLE =
  "Create your prompt. Prompts can help guide the behavior of a Language Model.";

export const CHAT_CANNOT_OPEN_TITLE = "Chat Cannot Open";

export const CHAT_CANNOT_OPEN_DESCRIPTION = "This is not a chat flow.";

export const FLOW_NOT_BUILT_TITLE = "Flow not built";

export const FLOW_NOT_BUILT_DESCRIPTION =
  "Please build the flow before chatting.";

/**
 * The base text for subtitle of Text Dialog
 * @constant
 */
export const TEXT_DIALOG_SUBTITLE = "Edit your text.";

/**
 * The base text for subtitle of Import Dialog
 * @constant
 */
export const IMPORT_DIALOG_SUBTITLE =
  "Upload a JSON file or select from the available community examples.";

/**
 * The text that shows when a tooltip is empty
 * @constant
 */
export const TOOLTIP_EMPTY = "No compatible components found.";

/**
 * The base text for subtitle of code dialog
 * @constant
 */
export const EXPORT_CODE_DIALOG =
  "Generate the code to integrate your flow into an external application.";

/**
 * The base text for subtitle of code dialog
 * @constant
 */
export const COLUMN_DIV_STYLE =
  " w-full h-full flex overflow-auto flex-col bg-muted px-16 ";

export const NAV_DISPLAY_STYLE =
  " w-full flex justify-between py-12 pb-2 px-6 ";

/**
 * The base text for subtitle of code dialog
 * @constant
 */
export const DESCRIPTIONS: string[] = [
  "Chain the Words, Master Language!",
  "Language Architect at Work!",
  "Empowering Language Engineering.",
  "Craft Language Connections Here.",
  "Create, Connect, Converse.",
  "Smart Chains, Smarter Conversations.",
  "Bridging Prompts for Brilliance.",
  "Language Models, Unleashed.",
  "Your Hub for Text Generation.",
  "Promptly Ingenious!",
  "Building Linguistic Labyrinths.",
  "Langflow: Create, Chain, Communicate.",
  "Connect the Dots, Craft Language.",
  "Interactive Language Weaving.",
  "Generate, Innovate, Communicate.",
  "Conversation Catalyst Engine.",
  "Language Chainlink Master.",
  "Design Dialogues with Langflow.",
  "Nurture NLP Nodes Here.",
  "Conversational Cartography Unlocked.",
  "Design, Develop, Dialogize.",
];
export const BUTTON_DIV_STYLE =
  " flex gap-2 focus:ring-1 focus:ring-offset-1 focus:ring-ring focus:outline-none ";

/**
 * The base text for subtitle of code dialog
 * @constant
 */
export const ADJECTIVES: string[] = [
  "admiring",
  "adoring",
  "agitated",
  "amazing",
  "angry",
  "awesome",
  "backstabbing",
  "berserk",
  "big",
  "boring",
  "clever",
  "cocky",
  "compassionate",
  "condescending",
  "cranky",
  "desperate",
  "determined",
  "distracted",
  "dreamy",
  "drunk",
  "ecstatic",
  "elated",
  "elegant",
  "evil",
  "fervent",
  "focused",
  "furious",
  "gigantic",
  "gloomy",
  "goofy",
  "grave",
  "happy",
  "high",
  "hopeful",
  "hungry",
  "insane",
  "jolly",
  "jovial",
  "kickass",
  "lonely",
  "loving",
  "mad",
  "modest",
  "naughty",
  "nauseous",
  "nostalgic",
  "pedantic",
  "pensive",
  "prickly",
  "reverent",
  "romantic",
  "sad",
  "serene",
  "sharp",
  "sick",
  "silly",
  "sleepy",
  "small",
  "stoic",
  "stupefied",
  "suspicious",
  "tender",
  "thirsty",
  "tiny",
  "trusting",
  "bubbly",
  "charming",
  "cheerful",
  "comical",
  "dazzling",
  "delighted",
  "dynamic",
  "effervescent",
  "enthusiastic",
  "exuberant",
  "fluffy",
  "friendly",
  "funky",
  "giddy",
  "giggly",
  "gleeful",
  "goofy",
  "graceful",
  "grinning",
  "hilarious",
  "inquisitive",
  "joyous",
  "jubilant",
  "lively",
  "mirthful",
  "mischievous",
  "optimistic",
  "peppy",
  "perky",
  "playful",
  "quirky",
  "radiant",
  "sassy",
  "silly",
  "spirited",
  "sprightly",
  "twinkly",
  "upbeat",
  "vibrant",
  "witty",
  "zany",
  "zealous",
];
/**
 * Nouns for the name of the flow
 * @constant
 *
 */
export const NOUNS: string[] = [
  "albattani",
  "allen",
  "almeida",
  "archimedes",
  "ardinghelli",
  "aryabhata",
  "austin",
  "babbage",
  "banach",
  "bardeen",
  "bartik",
  "bassi",
  "bell",
  "bhabha",
  "bhaskara",
  "blackwell",
  "bohr",
  "booth",
  "borg",
  "bose",
  "boyd",
  "brahmagupta",
  "brattain",
  "brown",
  "carson",
  "chandrasekhar",
  "colden",
  "cori",
  "cray",
  "curie",
  "darwin",
  "davinci",
  "dijkstra",
  "dubinsky",
  "easley",
  "einstein",
  "elion",
  "engelbart",
  "euclid",
  "euler",
  "fermat",
  "fermi",
  "feynman",
  "franklin",
  "galileo",
  "gates",
  "goldberg",
  "goldstine",
  "goldwasser",
  "golick",
  "goodall",
  "hamilton",
  "hawking",
  "heisenberg",
  "heyrovsky",
  "hodgkin",
  "hoover",
  "hopper",
  "hugle",
  "hypatia",
  "jang",
  "jennings",
  "jepsen",
  "joliot",
  "jones",
  "kalam",
  "kare",
  "keller",
  "khorana",
  "kilby",
  "kirch",
  "knuth",
  "kowalevski",
  "lalande",
  "lamarr",
  "leakey",
  "leavitt",
  "lichterman",
  "liskov",
  "lovelace",
  "lumiere",
  "mahavira",
  "mayer",
  "mccarthy",
  "mcclintock",
  "mclean",
  "mcnulty",
  "meitner",
  "meninsky",
  "mestorf",
  "minsky",
  "mirzakhani",
  "morse",
  "murdock",
  "newton",
  "nobel",
  "noether",
  "northcutt",
  "noyce",
  "panini",
  "pare",
  "pasteur",
  "payne",
  "perlman",
  "pike",
  "poincare",
  "poitras",
  "ptolemy",
  "raman",
  "ramanujan",
  "ride",
  "ritchie",
  "roentgen",
  "rosalind",
  "saha",
  "sammet",
  "shaw",
  "shirley",
  "shockley",
  "sinoussi",
  "snyder",
  "spence",
  "stallman",
  "stonebraker",
  "swanson",
  "swartz",
  "swirles",
  "tesla",
  "thompson",
  "torvalds",
  "turing",
  "varahamihira",
  "visvesvaraya",
  "volhard",
  "wescoff",
  "williams",
  "wilson",
  "wing",
  "wozniak",
  "wright",
  "yalow",
  "yonath",
  "coulomb",
  "degrasse",
  "dewey",
  "edison",
  "eratosthenes",
  "faraday",
  "galton",
  "gauss",
  "herschel",
  "hubble",
  "joule",
  "kaku",
  "kepler",
  "khayyam",
  "lavoisier",
  "maxwell",
  "mendel",
  "mendeleev",
  "ohm",
  "pascal",
  "planck",
  "riemann",
  "schrodinger",
  "sagan",
  "tesla",
  "tyson",
  "volta",
  "watt",
  "weber",
  "wien",
  "zoBell",
  "zuse",
];

/**
 * Header text for user projects
 * @constant
 *
 */
export const USER_PROJECTS_HEADER = "My Collection";

/**
 * Header text for admin page
 * @constant
 *
 */
export const ADMIN_HEADER_TITLE = "Admin Page";

/**
 * Header description for admin page
 * @constant
 *
 */
export const ADMIN_HEADER_DESCRIPTION =
  "Navigate through this section to efficiently oversee all application users. From here, you can seamlessly manage user accounts.";

export const BASE_URL_API = "/api/v1/";

export const BACKEND_URL = "http://localhost:7860/";

/**
 * URLs excluded from error retries.
 * @constant
 *
 */
export const URL_EXCLUDED_FROM_ERROR_RETRIES = [
  `${BASE_URL_API}validate/code`,
  `${BASE_URL_API}custom_component`,
  `${BASE_URL_API}validate/prompt`,
  `http://localhost:7860/login`,
  `${BASE_URL_API}api_key/store`,
];

export const skipNodeUpdate = [
  "CustomComponent",
  "PromptTemplate",
  "ChatMessagePromptTemplate",
  "SystemMessagePromptTemplate",
  "HumanMessagePromptTemplate",
];

export const CONTROL_INPUT_STATE = {
  password: "",
  cnfPassword: "",
  username: "",
};

export const CONTROL_PATCH_USER_STATE = {
  password: "",
  cnfPassword: "",
  gradient: "",
};

export const CONTROL_LOGIN_STATE = {
  username: "",
  password: "",
};

export const CONTROL_NEW_USER = {
  username: "",
  password: "",
  is_active: false,
  is_superuser: false,
};

export const tabsCode = [];

export function tabsArray(codes: string[], method: number) {
  if (!method) return;
  if (method === 0) {
    return [
      {
        name: "cURL",
        mode: "bash",
        image: "https://curl.se/logo/curl-symbol-transparent.png",
        language: "sh",
        code: codes[0],
      },
      {
        name: "Python API",
        mode: "python",
        image:
          "https://images.squarespace-cdn.com/content/v1/5df3d8c5d2be5962e4f87890/1628015119369-OY4TV3XJJ53ECO0W2OLQ/Python+API+Training+Logo.png?format=1000w",
        language: "py",
        code: codes[1],
      },
      {
        name: "Python Code",
        mode: "python",
        image: "https://cdn-icons-png.flaticon.com/512/5968/5968350.png",
        language: "py",
        code: codes[2],
      },
      {
        name: "Chat Widget HTML",
        description:
          "Insert this code anywhere in your &lt;body&gt; tag. To use with react and other libs, check our <a class='link-color' href='https://langflow.org/guidelines/widget'>documentation</a>.",
        mode: "html",
        image: "https://cdn-icons-png.flaticon.com/512/5968/5968350.png",
        language: "py",
        code: codes[3],
      },
    ];
  }
  return [
    {
      name: "cURL",
      mode: "bash",
      image: "https://curl.se/logo/curl-symbol-transparent.png",
      language: "sh",
      code: codes[0],
    },
    {
      name: "Python API",
      mode: "python",
      image:
        "https://images.squarespace-cdn.com/content/v1/5df3d8c5d2be5962e4f87890/1628015119369-OY4TV3XJJ53ECO0W2OLQ/Python+API+Training+Logo.png?format=1000w",
      language: "py",
      code: codes[1],
    },
    {
      name: "Python Code",
      mode: "python",
      language: "py",
      image: "https://cdn-icons-png.flaticon.com/512/5968/5968350.png",
      code: codes[2],
    },
    {
      name: "Chat Widget HTML",
      description:
        "Insert this code anywhere in your &lt;body&gt; tag. To use with react and other libs, check our <a class='link-color' href='https://langflow.org/guidelines/widget'>documentation</a>.",
      mode: "html",
      image: "https://cdn-icons-png.flaticon.com/512/5968/5968350.png",
      language: "py",
      code: codes[3],
    },
    {
      name: "Tweaks",
      mode: "python",
      image: "https://cdn-icons-png.flaticon.com/512/5968/5968350.png",
      language: "py",
      code: codes[4],
    },
  ];
}
export const FETCH_ERROR_MESSAGE = "Couldn't establish a connection.";
export const FETCH_ERROR_DESCRIPION =
  "Check if everything is working properly and try again.";

export const SIGN_UP_SUCCESS = "Account created! Await admin activation. ";

export const API_PAGE_PARAGRAPH_1 =
  "Your secret API keys are listed below. Please note that we do not display your secret API keys again after you generate them.";

export const API_PAGE_PARAGRAPH_2 =
  "Do not share your API key with others, or expose it in the browser or other client-side code.";

export const API_PAGE_USER_KEYS =
  "This user does not have any keys assigned at the moment.";

export const LAST_USED_SPAN_1 = "The last time this key was used.";

export const LAST_USED_SPAN_2 =
  "Accurate to within the hour from the most recent usage.";

export const LANGFLOW_SUPPORTED_TYPES = new Set([
  "str",
  "bool",
  "float",
  "code",
  "prompt",
  "file",
  "int",
  "dict",
  "NestedDict",
]);

export const priorityFields = new Set(["code", "template"]);

export const INPUT_TYPES = new Set(["ChatInput", "TextInput"]);
export const OUTPUT_TYPES = new Set(["ChatOutput", "TextOutput"]);

export const CHAT_FIRST_INITIAL_TEXT =
  "Start a conversation and click the agent's thoughts";

export const CHAT_SECOND_INITIAL_TEXT = "to inspect the chaining process.";

export const ZERO_NOTIFICATIONS = "No new notifications";

export const SUCCESS_BUILD = "Built sucessfully ✨";

export const ALERT_SAVE_WITH_API =
  "Caution: Uncheck this box only removes API keys from fields specifically designated for API keys.";

export const SAVE_WITH_API_CHECKBOX = "Save with my API keys";
export const EDIT_TEXT_MODAL_TITLE = "Edit Text";
export const EDIT_TEXT_PLACEHOLDER = "Type message here.";
export const INPUT_HANDLER_HOVER = "Avaliable input components:";
export const OUTPUT_HANDLER_HOVER = "Avaliable output components:";
export const TEXT_INPUT_MODAL_TITLE = "Text Inputs";
export const OUTPUTS_MODAL_TITLE = "Text Outputs";
export const LANGFLOW_CHAT_TITLE = "Langflow Chat";
export const CHAT_INPUT_PLACEHOLDER =
  "No chat input variables found. Click to run your flow.";
export const CHAT_INPUT_PLACEHOLDER_SEND = "Send a message...";
export const EDIT_CODE_TITLE = "Edit Code";
export const MY_COLLECTION_DESC =
  "Manage your personal projects. Download and upload entire collections.";
export const STORE_DESC = "Explore community-shared flows and components.";
export const STORE_TITLE = "Langflow Store";
export const NO_API_KEY = "You don't have an API key. ";
export const INSERT_API_KEY = "Insert your Langflow API key.";
export const INVALID_API_KEY = "Your API key is not valid. ";
export const CREATE_API_KEY = `Don’t have an API key? Sign up at`;
export const STATUS_BUILD = "Build to validate status.";
export const STATUS_BUILDING = "Building...";
export const SAVED_HOVER = "Last saved at ";
export const RUN_TIMESTAMP_PREFIX = "Last Run: ";
<<<<<<< HEAD
export const STARTER_FOLDER_NAME = "Starter Projects";
=======

export const PRIORITY_SIDEBAR_ORDER = [
  "saved_components",
  "inputs",
  "outputs",
  "prompts",
  "data",
  "prompt",
  "models",
  "helpers",
];
>>>>>>> 94122cbe
<|MERGE_RESOLUTION|>--- conflicted
+++ resolved
@@ -727,9 +727,6 @@
 export const STATUS_BUILDING = "Building...";
 export const SAVED_HOVER = "Last saved at ";
 export const RUN_TIMESTAMP_PREFIX = "Last Run: ";
-<<<<<<< HEAD
-export const STARTER_FOLDER_NAME = "Starter Projects";
-=======
 
 export const PRIORITY_SIDEBAR_ORDER = [
   "saved_components",
@@ -740,5 +737,4 @@
   "prompt",
   "models",
   "helpers",
-];
->>>>>>> 94122cbe
+];